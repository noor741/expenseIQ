<<<<<<< HEAD

import React from 'react';
import { ScrollView, StyleSheet, Text, TouchableOpacity, View } from 'react-native';
import { SafeAreaView } from 'react-native-safe-area-context';

const transactions = [
  { name: 'Starbucks', category: 'Coffee', amount: -5.5, icon: '☕️', bg: '#e7edf4' },
  { name: 'Whole Foods', category: 'Groceries', amount: -75.2, icon: '🛒', bg: '#e7edf4' },
  { name: 'Uber', category: 'Transportation', amount: -12.8, icon: '🚗', bg: '#e7edf4' },
  { name: 'The Italian Place', category: 'Dining', amount: -45.0, icon: '🍝', bg: '#e7edf4' },
  { name: 'Cinema', category: 'Entertainment', amount: -20.0, icon: '🎬', bg: '#e7edf4' },
  { name: 'Amazon', category: 'Shopping', amount: -60.0, icon: '📦', bg: '#e7edf4' },
  { name: 'Electricity Bill', category: 'Utilities', amount: -85.0, icon: '🧾', bg: '#e7edf4' },
  { name: 'Doctor Visit', category: 'Healthcare', amount: -100.0, icon: '🩺', bg: '#e7edf4' },
  { name: 'Flight Ticket', category: 'Travel', amount: -300.0, icon: '✈️', bg: '#e7edf4' },
  { name: 'Streaming Service', category: 'Subscription', amount: -15.0, icon: '📺', bg: '#e7edf4' },
];
=======
import { Ionicons } from "@expo/vector-icons";
import { TamaguiProvider, View, createTamagui } from "@tamagui/core";
import React, { useEffect, useState } from "react";
import { Alert, FlatList, RefreshControl, StyleSheet, Text } from "react-native";

import { ExpenseCard } from "@/components/expense/ExpenseCard";
import { KebabMenu } from "@/components/expense/KebabMenu";
import { LoadMoreButton } from "@/components/expense/LoadMoreButton";
import { useAppColorScheme } from '@/hooks/useAppColorScheme';
import { supabase } from "@/lib/supabase";
import { ExpenseService } from "@/services/expenseService";
import { ExpenseWithItems } from "@/types/expense";
import { defaultConfig } from "@tamagui/config/v4";

const config = createTamagui(defaultConfig);
>>>>>>> 88dfb33b

export default function ExpenseScreen() {
  const colorScheme = useAppColorScheme();
  const [expenses, setExpenses] = useState<ExpenseWithItems[]>([]);
  const [loading, setLoading] = useState(true);
  const [refreshing, setRefreshing] = useState(false);
  const [loadingMore, setLoadingMore] = useState(false);
  const [error, setError] = useState<string | null>(null);
  const [kebabVisible, setKebabVisible] = useState<string | null>(null);
  const [kebabPosition, setKebabPosition] = useState<{ x: number; y: number } | null>(null);
  const [currentPage, setCurrentPage] = useState(1);
  const [hasMorePages, setHasMorePages] = useState(true);

  // Theme setup
  const theme = colorScheme === 'dark' ? darkTheme : lightTheme;

  useEffect(() => {
    fetchExpenses();
  }, []);

  const fetchExpenses = async (isRefresh = false, pageNumber = 1) => {
    try {
      if (isRefresh) {
        setRefreshing(true);
        setCurrentPage(1);
        setHasMorePages(true);
      } else if (pageNumber > 1) {
        setLoadingMore(true);
      } else {
        setLoading(true);
      }
      setError(null);

      console.log(`🔍 Fetching expenses and receipts for page ${pageNumber}...`);

      const expensesWithItems = await ExpenseService.fetchExpensesAndReceipts(pageNumber);

      if (expensesWithItems.length === 0) {
        if (pageNumber === 1) {
          setExpenses([]);
        }
        setHasMorePages(false);
        return;
      }

      // Check if we have fewer items than requested (last page)
      if (expensesWithItems.length < ExpenseService.getItemsPerPage()) {
        setHasMorePages(false);
      }

      if (isRefresh || pageNumber === 1) {
        setExpenses(expensesWithItems);
        setCurrentPage(1);
      } else {
        // Append new expenses for pagination
        setExpenses((prev) => [...prev, ...expensesWithItems]);
        setCurrentPage(pageNumber);
      }
    } catch (err) {
      console.error("💥 Error fetching expenses:", err);
      setError("Failed to load expenses");
    } finally {
      setLoading(false);
      setRefreshing(false);
      setLoadingMore(false);
    }
  };

  const handleReanalyze = async (receipt: ExpenseWithItems) => {
    Alert.alert(
      "Reanalyze Receipt",
      `Do you want to reanalyze the receipt from ${receipt.merchant_name || "Unknown Store"}?\n\nThis will retry the OCR processing and attempt to extract expense data.`,
      [
        { text: "Cancel", style: "cancel" },
        {
          text: "Reanalyze",
          style: "default",
          onPress: async () => {
            try {
              console.log('🔄 Reanalyzing receipt:', receipt.id);
              
              // Get the current session token
              const { data: { session } } = await supabase.auth.getSession();
              if (!session) {
                Alert.alert("Error", "You must be logged in to reanalyze receipts");
                return;
              }
              
              // Call the receipt processing API with proper auth token
              const response = await fetch(`${process.env.EXPO_PUBLIC_SUPABASE_URL}/functions/v1/receipts/${receipt.id}/reprocess`, {
                method: 'POST',
                headers: {
                  'Authorization': `Bearer ${session.access_token}`,
                  'Content-Type': 'application/json',
                },
              });

              const responseData = await response.json();
              console.log('🔄 Reanalyze response:', response.status, responseData);

              if (response.ok) {
                Alert.alert("Success", "Receipt is being reanalyzed. Please check back in a few moments.");
                // Refresh the list to get updated status
                fetchExpenses(true, 1);
              } else {
                const errorMsg = responseData?.message || 'Failed to reanalyze receipt. Please try again.';
                Alert.alert("Error", errorMsg);
              }
            } catch (err) {
              console.error('🔄 Reanalyze error:', err);
              Alert.alert("Error", "Network error occurred while reanalyzing receipt");
            }
          },
        },
      ]
    );
  };

  const handleDeleteReceipt = async (receipt: ExpenseWithItems) => {
    Alert.alert(
      "Delete Receipt",
      `Are you sure you want to permanently delete this receipt?\n\n${
        receipt.merchant_name || "Unknown Store"
      }\nUploaded: ${new Date(receipt.uploadDate || receipt.created_at || '').toLocaleDateString()}\n\nThis will delete:\n• The receipt record\n• The receipt image from storage\n• All related data\n\nThis action cannot be undone.`,
      [
        { text: "Cancel", style: "cancel" },
        {
          text: "Delete",
          style: "destructive",
          onPress: async () => {
            try {
              console.log('🗑️ Attempting to delete receipt:', receipt.id);
              
              // Get the current session token
              const { data: { session } } = await supabase.auth.getSession();
              if (!session) {
                Alert.alert("Error", "You must be logged in to delete receipts");
                return;
              }
              
              // Call the receipts DELETE API
              const response = await fetch(`${process.env.EXPO_PUBLIC_SUPABASE_URL}/functions/v1/receipts/${receipt.id}`, {
                method: 'DELETE',
                headers: {
                  'Authorization': `Bearer ${session.access_token}`,
                  'Content-Type': 'application/json',
                },
              });

              const responseData = await response.json();
              console.log('🗑️ Delete receipt response:', response.status, responseData);

              if (response.ok) {
                // Remove from local state
                setExpenses((prev) => prev.filter((e) => e.id !== receipt.id));
                Alert.alert("Success", "Receipt and all related data deleted successfully");
              } else {
                const errorMsg = responseData?.message || 'Failed to delete receipt. Please try again.';
                Alert.alert("Error", errorMsg);
              }
            } catch (err) {
              console.error('🗑️ Delete receipt error:', err);
              Alert.alert("Error", "Network error occurred while deleting receipt");
            }
          },
        },
      ]
    );
  };

  const handleDelete = async (expense: ExpenseWithItems) => {
    Alert.alert(
      "Delete Expense",
      `Are you sure you want to permanently delete this expense?\n\n${
        expense.merchant_name || "Unknown Merchant"
      }\n$${expense.total?.toFixed(2) || "0.00"} ${expense.currency || "CAD"}\n\nThis will delete:\n• The expense record\n• All expense items\n• The receipt image\n• All related data\n\nThis action cannot be undone.`,
      [
        { text: "Cancel", style: "cancel" },
        {
          text: "Delete",
          style: "destructive",
          onPress: async () => {
            try {
              console.log('🗑️ Attempting to delete expense:', expense.id);
              
              const success = await ExpenseService.deleteExpense(expense.id);
              console.log('🗑️ Delete result:', success);
              
              if (success) {
                // Remove from local state
                setExpenses((prev) => prev.filter((e) => e.id !== expense.id));
                Alert.alert("Success", "Expense and all related data deleted successfully");
              } else {
                Alert.alert("Error", "Failed to delete expense. Please try again.");
              }
            } catch (err) {
              console.error('🗑️ Delete error:', err);
              const errorMessage = err instanceof Error ? err.message : 'Unknown error';
              Alert.alert("Error", `Network error occurred while deleting expense: ${errorMessage}`);
            }
          },
        },
      ]
    );
  };

  const handleEdit = (expense: ExpenseWithItems) => {
    Alert.alert(
      "Edit",
      `Edit functionality for ${
        expense.merchant_name || "Unknown"
      } can be implemented here.`
    );
  };

  const onRefresh = () => {
    fetchExpenses(true, 1);
  };

  const loadMoreExpenses = () => {
    if (!loadingMore && hasMorePages) {
      fetchExpenses(false, currentPage + 1);
    }
  };

  const renderExpenseItem = ({ item }: { item: ExpenseWithItems }) => (
    <ExpenseCard
      item={item}
      onKebabPress={(position) => {
        setKebabPosition(position);
        setKebabVisible(item.id);
      }}
      isKebabVisible={kebabVisible === item.id}
    />
  );

  if (loading) {
    return (
      <TamaguiProvider config={config}>
        <View
          height="100%"
          backgroundColor={theme.background}
          style={[styles.centerContainer, { backgroundColor: theme.background }]}
        >
          <Ionicons name="receipt-outline" size={64} color={theme.secondaryText} />
          <Text style={[styles.loadingText, { color: theme.text }]}>
            Loading expenses...
          </Text>
        </View>
      </TamaguiProvider>
    );
  }

  if (error) {
    return (
      <TamaguiProvider config={config}>
        <View
          height="100%"
          backgroundColor={theme.background}
          style={[styles.centerContainer, { backgroundColor: theme.background }]}
        >
          <Ionicons name="alert-circle-outline" size={64} color="#FF3B30" />
          <Text style={[styles.errorText, { color: theme.text }]}>Error: {error}</Text>
        </View>
      </TamaguiProvider>
    );
  }

  if (expenses.length === 0) {
    return (
      <TamaguiProvider config={config}>
        <View
          height="100%"
          backgroundColor={theme.background}
          style={[styles.centerContainer, { backgroundColor: theme.background }]}
        >
          <Ionicons name="receipt-outline" size={64} color={theme.secondaryText} />
          <Text style={[styles.emptyText, { color: theme.text }]}>No expenses found</Text>
          <Text style={[styles.emptySubtext, { color: theme.secondaryText }]}>
            Upload some receipts to see your expenses here
          </Text>
          <Text style={[styles.paginationInfo, { color: theme.secondaryText }]}>
            Showing up to {ExpenseService.getItemsPerPage()} transactions per
            page
          </Text>
        </View>
      </TamaguiProvider>
    );
  }

  return (
<<<<<<< HEAD
    <SafeAreaView style={{ flex: 1, backgroundColor: '#f8fafc' }} edges={['top', 'left', 'right']}>
      <View style={{ flex: 1 }}>
        {/* Header */}
        <View style={styles.headerRow}>
          <TouchableOpacity style={styles.backButton}>
            <Text style={{ fontSize: 24, color: '#0d141c' }}>{'←'}</Text>
          </TouchableOpacity>
          <Text style={styles.headerTitle}>Recent Transactions</Text>
          <View style={{ width: 48 }} />
        </View>

        <ScrollView showsVerticalScrollIndicator={false}>
          {transactions.map((tx, idx) => (
            <View key={idx} style={styles.transactionRow}>
              <View style={styles.transactionLeft}>
                <View style={[styles.iconCircle, { backgroundColor: tx.bg }]}>
                  <Text style={{ fontSize: 24 }}>{tx.icon}</Text>
                </View>
                <View style={{ flexDirection: 'column', justifyContent: 'center' }}>
                  <Text style={styles.transactionName}>{tx.name}</Text>
                  <Text style={styles.transactionCategory}>{tx.category}</Text>
                </View>
              </View>
              <Text style={styles.transactionAmount}>{tx.amount < 0 ? '-' : ''}${Math.abs(tx.amount).toFixed(2)}</Text>
            </View>
          ))}
        </ScrollView>
=======
    <TamaguiProvider config={config}>
      <View height="100%" backgroundColor={theme.background}>
        <View style={[styles.header, { backgroundColor: theme.background }]}>
          <Text style={[styles.headerTitle, { color: theme.text }]}>
            Recent Transactions
          </Text>
          {expenses.length > 0 && (
            <Text style={[styles.paginationCounter, { color: theme.secondaryText }]}>
              Showing {expenses.length} transactions
              {hasMorePages ? " • Load more available" : ""}
            </Text>
          )}
        </View>

        <FlatList
          data={expenses}
          renderItem={renderExpenseItem}
          keyExtractor={(item) => item.id}
          contentContainerStyle={[styles.listContainer, { backgroundColor: theme.background }]}
          showsVerticalScrollIndicator={false}
          refreshControl={
            <RefreshControl
              refreshing={refreshing}
              onRefresh={onRefresh}
              colors={["#007AFF"]}
            />
          }
          ListFooterComponent={() => (
            <LoadMoreButton
              hasMorePages={hasMorePages}
              loadingMore={loadingMore}
              onLoadMore={loadMoreExpenses}
            />
          )}
          ListFooterComponentStyle={styles.listFooter}
        />

        <KebabMenu
          visible={kebabVisible !== null}
          position={kebabPosition || undefined}
          isReceipt={expenses.find((e) => e.id === kebabVisible)?.isReceipt || false}
          onClose={() => {
            setKebabVisible(null);
            setKebabPosition(null);
          }}
          onEdit={() => {
            const expense = expenses.find((e) => e.id === kebabVisible);
            if (expense && !expense.isReceipt) handleEdit(expense);
          }}
          onDelete={() => {
            const item = expenses.find((e) => e.id === kebabVisible);
            if (item?.isReceipt) {
              handleDeleteReceipt(item);
            } else if (item) {
              handleDelete(item);
            }
          }}
          onReanalyze={() => {
            const receipt = expenses.find((e) => e.id === kebabVisible);
            if (receipt && receipt.isReceipt) handleReanalyze(receipt);
          }}
        />
>>>>>>> 88dfb33b
      </View>
    </SafeAreaView>
  );
}

const styles = StyleSheet.create({
<<<<<<< HEAD
  headerRow: {
    flexDirection: 'row',
    alignItems: 'center',
    backgroundColor: '#f8fafc',
    padding: 16,
    paddingBottom: 8,
    justifyContent: 'space-between',
  },
  backButton: {
    width: 48,
    height: 48,
    alignItems: 'center',
    justifyContent: 'center',
  },
  headerTitle: {
    color: '#0d141c',
    fontSize: 18,
    fontWeight: 'bold',
    flex: 1,
    textAlign: 'center',
    paddingRight: 12,
  },
  transactionRow: {
    flexDirection: 'row',
    alignItems: 'center',
    backgroundColor: '#f8fafc',
    paddingHorizontal: 16,
    minHeight: 72,
    paddingVertical: 8,
    justifyContent: 'space-between',
    gap: 16,
  },
  transactionLeft: {
    flexDirection: 'row',
    alignItems: 'center',
    gap: 16,
  },
  iconCircle: {
    width: 48,
    height: 48,
    borderRadius: 12,
    alignItems: 'center',
    justifyContent: 'center',
    marginRight: 16,
  },
  transactionName: {
    color: '#0d141c',
    fontSize: 16,
    fontWeight: '500',
  },
  transactionCategory: {
    color: '#49739c',
    fontSize: 14,
    fontWeight: '400',
  },
  transactionAmount: {
    color: '#0d141c',
    fontSize: 16,
    fontWeight: '400',
  },
});
=======
  centerContainer: {
    flex: 1,
    justifyContent: "center",
    alignItems: "center",
    padding: 20,
  },
  header: {
    paddingTop: 60,
    paddingBottom: 20,
    paddingHorizontal: 20,
    borderBottomWidth: 1,
    borderBottomColor: "rgba(240, 240, 240, 0.3)",
  },
  headerTitle: {
    fontSize: 28,
    fontWeight: "700",
    textAlign: "center",
  },
  paginationCounter: {
    fontSize: 12,
    color: "#666",
    textAlign: "center",
    marginTop: 4,
  },
  listContainer: {
    padding: 16,
  },
  loadingText: {
    fontSize: 16,
    marginTop: 16,
  },
  errorText: {
    color: "#FF3B30",
    textAlign: "center",
    marginTop: 16,
    marginBottom: 16,
    fontSize: 16,
  },
  emptyText: {
    fontSize: 18,
    fontWeight: "600",
    marginTop: 16,
    marginBottom: 8,
  },
  emptySubtext: {
    fontSize: 14,
    textAlign: "center",
    paddingHorizontal: 40,
  },
  paginationInfo: {
    fontSize: 12,
    textAlign: "center",
    marginTop: 8,
  },
  listFooter: {
    paddingBottom: 20,
  },
});

const lightTheme = {
  background: '#f8f9fa',
  cardBackground: '#ffffff',
  text: '#000000',
  secondaryText: '#666666',
};

const darkTheme = {
  background: '#000000',
  cardBackground: '#1c1c1e',
  text: '#ffffff',
  secondaryText: '#999999',
};
>>>>>>> 88dfb33b
<|MERGE_RESOLUTION|>--- conflicted
+++ resolved
@@ -1,22 +1,4 @@
-<<<<<<< HEAD
-
-import React from 'react';
-import { ScrollView, StyleSheet, Text, TouchableOpacity, View } from 'react-native';
-import { SafeAreaView } from 'react-native-safe-area-context';
-
-const transactions = [
-  { name: 'Starbucks', category: 'Coffee', amount: -5.5, icon: '☕️', bg: '#e7edf4' },
-  { name: 'Whole Foods', category: 'Groceries', amount: -75.2, icon: '🛒', bg: '#e7edf4' },
-  { name: 'Uber', category: 'Transportation', amount: -12.8, icon: '🚗', bg: '#e7edf4' },
-  { name: 'The Italian Place', category: 'Dining', amount: -45.0, icon: '🍝', bg: '#e7edf4' },
-  { name: 'Cinema', category: 'Entertainment', amount: -20.0, icon: '🎬', bg: '#e7edf4' },
-  { name: 'Amazon', category: 'Shopping', amount: -60.0, icon: '📦', bg: '#e7edf4' },
-  { name: 'Electricity Bill', category: 'Utilities', amount: -85.0, icon: '🧾', bg: '#e7edf4' },
-  { name: 'Doctor Visit', category: 'Healthcare', amount: -100.0, icon: '🩺', bg: '#e7edf4' },
-  { name: 'Flight Ticket', category: 'Travel', amount: -300.0, icon: '✈️', bg: '#e7edf4' },
-  { name: 'Streaming Service', category: 'Subscription', amount: -15.0, icon: '📺', bg: '#e7edf4' },
-];
-=======
+
 import { Ionicons } from "@expo/vector-icons";
 import { TamaguiProvider, View, createTamagui } from "@tamagui/core";
 import React, { useEffect, useState } from "react";
@@ -32,7 +14,7 @@
 import { defaultConfig } from "@tamagui/config/v4";
 
 const config = createTamagui(defaultConfig);
->>>>>>> 88dfb33b
+
 
 export default function ExpenseScreen() {
   const colorScheme = useAppColorScheme();
@@ -324,35 +306,7 @@
   }
 
   return (
-<<<<<<< HEAD
-    <SafeAreaView style={{ flex: 1, backgroundColor: '#f8fafc' }} edges={['top', 'left', 'right']}>
-      <View style={{ flex: 1 }}>
-        {/* Header */}
-        <View style={styles.headerRow}>
-          <TouchableOpacity style={styles.backButton}>
-            <Text style={{ fontSize: 24, color: '#0d141c' }}>{'←'}</Text>
-          </TouchableOpacity>
-          <Text style={styles.headerTitle}>Recent Transactions</Text>
-          <View style={{ width: 48 }} />
-        </View>
-
-        <ScrollView showsVerticalScrollIndicator={false}>
-          {transactions.map((tx, idx) => (
-            <View key={idx} style={styles.transactionRow}>
-              <View style={styles.transactionLeft}>
-                <View style={[styles.iconCircle, { backgroundColor: tx.bg }]}>
-                  <Text style={{ fontSize: 24 }}>{tx.icon}</Text>
-                </View>
-                <View style={{ flexDirection: 'column', justifyContent: 'center' }}>
-                  <Text style={styles.transactionName}>{tx.name}</Text>
-                  <Text style={styles.transactionCategory}>{tx.category}</Text>
-                </View>
-              </View>
-              <Text style={styles.transactionAmount}>{tx.amount < 0 ? '-' : ''}${Math.abs(tx.amount).toFixed(2)}</Text>
-            </View>
-          ))}
-        </ScrollView>
-=======
+
     <TamaguiProvider config={config}>
       <View height="100%" backgroundColor={theme.background}>
         <View style={[styles.header, { backgroundColor: theme.background }]}>
@@ -415,76 +369,14 @@
             if (receipt && receipt.isReceipt) handleReanalyze(receipt);
           }}
         />
->>>>>>> 88dfb33b
+
       </View>
     </SafeAreaView>
   );
 }
 
 const styles = StyleSheet.create({
-<<<<<<< HEAD
-  headerRow: {
-    flexDirection: 'row',
-    alignItems: 'center',
-    backgroundColor: '#f8fafc',
-    padding: 16,
-    paddingBottom: 8,
-    justifyContent: 'space-between',
-  },
-  backButton: {
-    width: 48,
-    height: 48,
-    alignItems: 'center',
-    justifyContent: 'center',
-  },
-  headerTitle: {
-    color: '#0d141c',
-    fontSize: 18,
-    fontWeight: 'bold',
-    flex: 1,
-    textAlign: 'center',
-    paddingRight: 12,
-  },
-  transactionRow: {
-    flexDirection: 'row',
-    alignItems: 'center',
-    backgroundColor: '#f8fafc',
-    paddingHorizontal: 16,
-    minHeight: 72,
-    paddingVertical: 8,
-    justifyContent: 'space-between',
-    gap: 16,
-  },
-  transactionLeft: {
-    flexDirection: 'row',
-    alignItems: 'center',
-    gap: 16,
-  },
-  iconCircle: {
-    width: 48,
-    height: 48,
-    borderRadius: 12,
-    alignItems: 'center',
-    justifyContent: 'center',
-    marginRight: 16,
-  },
-  transactionName: {
-    color: '#0d141c',
-    fontSize: 16,
-    fontWeight: '500',
-  },
-  transactionCategory: {
-    color: '#49739c',
-    fontSize: 14,
-    fontWeight: '400',
-  },
-  transactionAmount: {
-    color: '#0d141c',
-    fontSize: 16,
-    fontWeight: '400',
-  },
-});
-=======
+
   centerContainer: {
     flex: 1,
     justifyContent: "center",
@@ -557,4 +449,3 @@
   text: '#ffffff',
   secondaryText: '#999999',
 };
->>>>>>> 88dfb33b
