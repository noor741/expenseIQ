<<<<<<< HEAD
=======
import ButtonUI from '@/components/ui/buttonUi';
import { signOut } from '@/lib/supabase';
import { defaultConfig } from '@tamagui/config/v4';
import { TamaguiProvider, View, YStack, createTamagui } from 'tamagui';

const config = createTamagui(defaultConfig)

export default function HomeScreen() {
  // 

  
>>>>>>> 88dfb33b

import React from 'react';
import { ScrollView, StyleSheet, Text, TouchableOpacity, View } from 'react-native';
import { SafeAreaView } from 'react-native-safe-area-context';

const categories = [
  { name: 'Food', value: 90 },
  { name: 'Transport', value: 40 },
  { name: 'Utilities', value: 10 },
  { name: 'Entertainment', value: 30 },
];

const transactions = [
  { name: 'Coffee', category: 'Food', amount: -15 },
  { name: 'Uber', category: 'Transport', amount: -25 },
  { name: 'Electricity Bill', category: 'Utilities', amount: -100 },
  { name: 'Movie Ticket', category: 'Entertainment', amount: -12 },
];

export default function TabIndexScreen() {
  return (
<<<<<<< HEAD
    <SafeAreaView style={{ flex: 1, backgroundColor: '#f8fafc' }} edges={['top', 'left', 'right']}>
      <View style={{ flex: 1 }}>
        <ScrollView showsVerticalScrollIndicator={false}>
          {/* Header */}
          <View style={styles.headerRow}>
            <View style={{ width: 48 }} />
            <Text style={styles.headerTitle}>Dashboard</Text>
            <View style={styles.headerRight}>
              <TouchableOpacity style={styles.iconButton}>
                <PlusIcon />
              </TouchableOpacity>
            </View>
          </View>

          {/* Total Balance */}
          <Text style={styles.sectionTitle}>Total Balance</Text>
          <Text style={styles.balance}>$1,234.56</Text>

          {/* Spending by Category */}
          <View style={styles.sectionBox}>
            <Text style={styles.sectionLabel}>Spending by Category</Text>
            <Text style={styles.sectionAmount}>$1,234.56</Text>
            <View style={{ flexDirection: 'row', alignItems: 'center', gap: 4 }}>
              <Text style={styles.sectionSubLabel}>This Month</Text>
              <Text style={styles.sectionSubLabelPositive}>+12%</Text>
            </View>
            <View style={styles.categoryBarGrid}>
              {categories.map((cat, idx) => (
                <View key={cat.name} style={{ alignItems: 'center', width: 60 }}>
                  <View style={{
                    width: '100%',
                    backgroundColor: '#e7edf4',
                    borderTopWidth: 2,
                    borderColor: '#49739c',
                    height: cat.value * 2,
                    marginBottom: 4,
                  }} />
                  <Text style={styles.categoryLabel}>{cat.name}</Text>
                </View>
              ))}
            </View>
          </View>

          {/* Recent Transactions */}
          <Text style={styles.sectionTitle}>Recent Transactions</Text>
          {transactions.map((tx, idx) => (
            <View key={idx} style={styles.transactionRow}>
              <View style={{ flex: 1 }}>
                <Text style={styles.transactionName}>{tx.name}</Text>
                <Text style={styles.transactionCategory}>{tx.category}</Text>
              </View>
              <Text style={styles.transactionAmount}>{tx.amount < 0 ? '-' : ''}${Math.abs(tx.amount).toFixed(2)}</Text>
            </View>
          ))}
        </ScrollView>
=======
    <TamaguiProvider config={config}>
      <View height="100%" backgroundColor='white'>
        <YStack padding={20} space={16}>
          <ButtonUI buttonText="Hello" />
          
        </YStack>
>>>>>>> 88dfb33b
      </View>
    </SafeAreaView>
  );
}



function PlusIcon() {
  return (
    <View>
      <Text style={{ fontSize: 24, color: '#0d141c' }}>＋</Text>
    </View>
  );
}

const styles = StyleSheet.create({
  headerRow: {
    flexDirection: 'row',
    alignItems: 'center',
    backgroundColor: '#f8fafc',
    justifyContent: 'space-between',
  },
  headerTitle: {
    color: '#0d141c',
    fontSize: 18,
    fontWeight: 'bold',
    flex: 1,
    textAlign: 'center',
  },
  headerRight: {
    alignItems: 'flex-end',
    justifyContent: 'center',
  },
  iconButton: {
    height: 48,
    width: 48,
    borderRadius: 12,
    alignItems: 'center',
    justifyContent: 'center',
    backgroundColor: 'transparent',
  },
  sectionTitle: {
    color: '#0d141c',
    fontSize: 22,
    fontWeight: 'bold',
    paddingHorizontal: 16,
    paddingBottom: 12,
    paddingTop: 20,
    letterSpacing: -0.5,
  },
  balance: {
    color: '#0d141c',
    fontSize: 28,
    fontWeight: 'bold',
    textAlign: 'center',
    paddingHorizontal: 16,
    paddingBottom: 12,
    paddingTop: 20,
  },
  sectionBox: {
    marginHorizontal: 16,
    marginVertical: 12,
    backgroundColor: '#f8fafc',
    borderRadius: 12,
    padding: 0,
    gap: 8,
  },
  sectionLabel: {
    color: '#0d141c',
    fontSize: 16,
    fontWeight: '500',
    marginBottom: 2,
  },
  sectionAmount: {
    color: '#0d141c',
    fontSize: 32,
    fontWeight: 'bold',
    letterSpacing: 0.2,
    marginBottom: 2,
  },
  sectionSubLabel: {
    color: '#49739c',
    fontSize: 16,
    fontWeight: '400',
  },
  sectionSubLabelPositive: {
    color: '#078838',
    fontSize: 16,
    fontWeight: '500',
    marginLeft: 4,
  },
  categoryBarGrid: {
    flexDirection: 'row',
    justifyContent: 'space-between',
    alignItems: 'flex-end',
    minHeight: 180,
    gap: 12,
    paddingHorizontal: 8,
    marginTop: 8,
  },
  categoryLabel: {
    color: '#49739c',
    fontSize: 13,
    fontWeight: 'bold',
    letterSpacing: 0.2,
    textAlign: 'center',
  },
  transactionRow: {
    flexDirection: 'row',
    alignItems: 'center',
    backgroundColor: '#f8fafc',
    paddingHorizontal: 16,
    minHeight: 72,
    paddingVertical: 8,
    justifyContent: 'space-between',
    gap: 16,
  },
  transactionName: {
    color: '#0d141c',
    fontSize: 16,
    fontWeight: '500',
  },
  transactionCategory: {
    color: '#49739c',
    fontSize: 14,
    fontWeight: '400',
  },
  transactionAmount: {
    color: '#0d141c',
    fontSize: 16,
    fontWeight: '400',
  },
});<|MERGE_RESOLUTION|>--- conflicted
+++ resolved
@@ -1,18 +1,3 @@
-<<<<<<< HEAD
-=======
-import ButtonUI from '@/components/ui/buttonUi';
-import { signOut } from '@/lib/supabase';
-import { defaultConfig } from '@tamagui/config/v4';
-import { TamaguiProvider, View, YStack, createTamagui } from 'tamagui';
-
-const config = createTamagui(defaultConfig)
-
-export default function HomeScreen() {
-  // 
-
-  
->>>>>>> 88dfb33b
-
 import React from 'react';
 import { ScrollView, StyleSheet, Text, TouchableOpacity, View } from 'react-native';
 import { SafeAreaView } from 'react-native-safe-area-context';
@@ -33,7 +18,7 @@
 
 export default function TabIndexScreen() {
   return (
-<<<<<<< HEAD
+
     <SafeAreaView style={{ flex: 1, backgroundColor: '#f8fafc' }} edges={['top', 'left', 'right']}>
       <View style={{ flex: 1 }}>
         <ScrollView showsVerticalScrollIndicator={false}>
@@ -89,14 +74,7 @@
             </View>
           ))}
         </ScrollView>
-=======
-    <TamaguiProvider config={config}>
-      <View height="100%" backgroundColor='white'>
-        <YStack padding={20} space={16}>
-          <ButtonUI buttonText="Hello" />
-          
-        </YStack>
->>>>>>> 88dfb33b
+
       </View>
     </SafeAreaView>
   );
